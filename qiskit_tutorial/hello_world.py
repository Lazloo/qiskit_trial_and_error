--- conflicted
+++ resolved
@@ -1,9 +1,6 @@
 from qiskit import QuantumCircuit
-<<<<<<< HEAD
-=======
 from matplotlib import pyplot as plt
 from qiskit_ibm_runtime.fake_provider import FakeAlmadenV2
->>>>>>> 29391d7e
 from qiskit.quantum_info import SparsePauliOp
 from qiskit.transpiler.preset_passmanagers import generate_preset_pass_manager
 from qiskit_ibm_runtime import EstimatorV2 as Estimator
@@ -27,12 +24,8 @@
 # This example measures expectation values by using the qiskit.quantum_info submodule, which is specified by using
 # operators (mathematical objects used to represent an action or process that changes a quantum state). The following
 # code cell creates six two-qubit Pauli operators: IZ, IX, ZI, XI, ZZ, and XX.
-<<<<<<< HEAD
-observables_labels = ["IZ", "IX", "ZI", "XI", "ZZ", "XX"]
-=======
 # IZ -> Apply Identity Operator on the first qubit and the Z Operator on the second qubit
 observables_labels = ["IZ", "IX", "ZI", "XI", "ZZ", "XX", "YY"]
->>>>>>> 29391d7e
 # observables_labels = ["ZZ"]
 observables = [SparsePauliOp(label) for label in observables_labels]
 
@@ -50,11 +43,6 @@
 # backend = service.least_busy(simulator=False, operational=True)
 
 # LOCAL testing
-<<<<<<< HEAD
-from qiskit_ibm_runtime.fake_provider import FakeAlmadenV2
-
-=======
->>>>>>> 29391d7e
 backend = FakeAlmadenV2()
 
 # Convert to an ISA circuit and layout-mapped observables.
@@ -98,11 +86,6 @@
 
 # Graphical Analysis
 # Plot the result
-<<<<<<< HEAD
-from matplotlib import pyplot as plt
-=======
-
->>>>>>> 29391d7e
 
 values = pub_result.data.evs
 errors = pub_result.data.stds
